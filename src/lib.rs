--- conflicted
+++ resolved
@@ -199,13 +199,8 @@
 
 fn mouse_motion_system(
 	time: Res<Time>,
-<<<<<<< HEAD
-	mut state: ResMut<State>,
-	mouse_motion_events: Res<Events<MouseMotion>>,
+	mut mouse_motion_event_reader: EventReader<MouseMotion>,
 	mouse_button_input: Res<Input<MouseButton>>,
-=======
-	mut mouse_motion_event_reader: EventReader<MouseMotion>,
->>>>>>> 0e8fde8a
 	mut query: Query<(&mut FlyCamera, &mut Transform)>,
 ) {
 	let mut delta: Vec2 = Vec2::ZERO;
